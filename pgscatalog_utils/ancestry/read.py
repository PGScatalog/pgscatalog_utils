import logging
import pandas as pd
import numpy as np
import os

logger = logging.getLogger(__name__)


def read_pcs(loc_pcs: list[str],dataset: str, loc_related_ids=None, nPCs=None):
    """
    Read the .pc file outputs of the fraposa_pgsc projection
    :param loc_pcs: list of locations for .pcs files
    :param dataset: name of the dataset being read (used for index)
    :param loc_related_ids: path to newline-delimited list of IDs for related samples that can be used to filter
    :return: pandas dataframe with PC information
    """
    proj = pd.DataFrame()

    for i, path in enumerate(loc_pcs):
        logger.debug("Reading PCA projection: {}".format(path))
<<<<<<< HEAD
        df = pd.read_csv(path, sep='\t', converters={"IID": str})
=======
        df = pd.read_csv(path, sep='\t', header=0)
>>>>>>> 97f7e76d
        df['sampleset'] = dataset
        df.set_index(['sampleset', 'IID'], inplace=True)

        if i == 0:
            logger.debug('Initialising combined DF')
            proj = df.copy()
        else:
            logger.debug('Appending to combined DF')
            proj = pd.concat([proj, df])

    # Drop PCs
    if nPCs:
        logger.debug('Filtering to relevant PCs')
        dropcols = []
        for x in proj.columns:
            if int(x[2:]) > nPCs:
                dropcols.append(x)
        proj = proj.drop(dropcols, axis=1)

    # Read/process IDs for unrelated samples (usually reference dataset)
    if loc_related_ids:
        logger.debug("Flagging related samples with: {}".format(loc_related_ids))
        proj['Unrelated'] = True
        with open(loc_related_ids, 'r') as infile:
            IDs_related = [x.strip() for x in infile.readlines()]
        proj.loc[proj.index.get_level_values(level=1).isin(IDs_related), 'Unrelated'] = False
    else:
        # if unrelated is all nan -> dtype is float64
        # if unrelated is only true / false -> dtype is bool
        # if unrelated contains None
        proj['Unrelated'] = None

    return proj


def extract_ref_psam_cols(loc_psam, dataset: str, df_target, keepcols=['SuperPop', 'Population']):
    psam = pd.read_csv(loc_psam, sep='\t', header=0)

    match (psam.columns[0]):
        # handle case of #IID -> IID (happens when #FID is present)
        case '#IID':
            psam.rename({'#IID': 'IID'}, axis=1, inplace=True)
        case '#FID':
            psam.drop(['#FID'], axis=1, inplace=True)
        case _:
            assert False, "Invalid columns"
    psam['sampleset'] = dataset
    psam.set_index(['sampleset', 'IID'], inplace=True)

    return pd.merge(df_target, psam[keepcols], left_index=True, right_index=True)


def read_pgs(loc_aggscore, onlySUM: bool):
    """
    Function to read the output of aggreagte_scores
    :param loc_aggscore: path to aggregated scores output
    :param onlySUM: whether to return only _SUM columns (e.g. not _AVG)
    :return:
    """
    logger.debug('Reading aggregated score data: {}'.format(loc_aggscore))
<<<<<<< HEAD
    df = pd.read_csv(loc_aggscore, sep='\t', index_col=['sampleset', 'IID'], converters={"IID": str})
=======
    df = pd.read_csv(loc_aggscore, sep='\t', header=0, index_col=['sampleset', 'IID'])
>>>>>>> 97f7e76d
    if onlySUM:
        df = df[[x for x in df.columns if x.endswith('_SUM')]]
        rn = [x.rstrip('_SUM') for x in df.columns]
        df.columns = rn
    return df<|MERGE_RESOLUTION|>--- conflicted
+++ resolved
@@ -18,11 +18,7 @@
 
     for i, path in enumerate(loc_pcs):
         logger.debug("Reading PCA projection: {}".format(path))
-<<<<<<< HEAD
         df = pd.read_csv(path, sep='\t', converters={"IID": str})
-=======
-        df = pd.read_csv(path, sep='\t', header=0)
->>>>>>> 97f7e76d
         df['sampleset'] = dataset
         df.set_index(['sampleset', 'IID'], inplace=True)
 
@@ -83,11 +79,7 @@
     :return:
     """
     logger.debug('Reading aggregated score data: {}'.format(loc_aggscore))
-<<<<<<< HEAD
     df = pd.read_csv(loc_aggscore, sep='\t', index_col=['sampleset', 'IID'], converters={"IID": str})
-=======
-    df = pd.read_csv(loc_aggscore, sep='\t', header=0, index_col=['sampleset', 'IID'])
->>>>>>> 97f7e76d
     if onlySUM:
         df = df[[x for x in df.columns if x.endswith('_SUM')]]
         rn = [x.rstrip('_SUM') for x in df.columns]
