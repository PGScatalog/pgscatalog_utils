import argparse
import logging
import textwrap
from glob import glob

import polars as pl

from pgscatalog_utils.log_config import set_logging_level
from pgscatalog_utils.match.match import get_all_matches, check_match_rate
from pgscatalog_utils.match.read import read_target, read_scorefile
from pgscatalog_utils.match.write import write_out

logger = logging.getLogger(__name__)


def match_variants():
    args = _parse_args()

    set_logging_level(args.verbose)

    logger.debug(f"polars n_threads: {pl.threadpool_size()}")
    scorefile: pl.DataFrame = read_scorefile(path=args.scorefile)

    with pl.StringCache():
        n_target_files = len(glob(args.target))
        matches: pl.DataFrame

        if n_target_files == 1 and not args.fast:
            match_mode: str = 'single'
        elif n_target_files > 1 and not args.fast:
            match_mode: str = 'multi'
        elif args.fast:
            match_mode: str = 'fast'

        match match_mode:
            case "single":
                logger.debug(f"Match mode: {match_mode}")
                matches = _match_single_target(args.target, scorefile, args.remove_multiallelic, args.remove_ambiguous,
<<<<<<< HEAD
                                               args.skip_flip)
=======
                                               args.skip_flip, args.keep_first_match)
>>>>>>> c75d1c07
            case "multi":
                logger.debug(f"Match mode: {match_mode}")
                matches = _match_multiple_targets(args.target, scorefile, args.remove_multiallelic,
                                                  args.remove_ambiguous, args.skip_flip, args.keep_first_match)
            case "fast":
                logger.debug(f"Match mode: {match_mode}")
                matches = _fast_match(args.target, scorefile, args.remove_multiallelic,
                                      args.remove_ambiguous, args.skip_flip, args.keep_first_match)
            case _:
                logger.critical(f"Invalid match mode: {match_mode}")
                raise Exception

        dataset = args.dataset.replace('_', '-')  # underscores are delimiters in pgs catalog calculator
        valid_matches: pl.DataFrame = (check_match_rate(scorefile, matches, args.min_overlap, dataset)
                                       .filter(pl.col('match_pass') == True))

    if valid_matches.is_empty():  # this can happen if args.min_overlap = 0
        logger.error("Error: no target variants match any variants in scoring files")
        raise Exception

    write_out(valid_matches, args.split, args.outdir, dataset)


def _check_target_chroms(target) -> None:
    chroms: list[str] = target['#CHROM'].unique().to_list()
    if len(chroms) > 1:
        logger.critical(f"Multiple chromosomes detected: {chroms}. Check input data.")
        raise Exception
    else:
        logger.debug("Split target genome contains one chromosome (good)")


def _fast_match(target_path: str, scorefile: pl.DataFrame, remove_multiallelic: bool,
                remove_ambiguous: bool, skip_filp: bool, keep_first_match: bool) -> pl.DataFrame:
    # fast match is fast because:
    #   1) all target files are read into memory
    #   2) matching occurs without iterating through chromosomes
    target: pl.DataFrame = read_target(path=target_path,
                                       remove_multiallelic=remove_multiallelic)
    logger.debug("Split target chromosomes not checked with fast match mode")
    return get_all_matches(scorefile, target, remove_ambiguous, skip_filp, keep_first_match)


def _match_multiple_targets(target_path: str, scorefile: pl.DataFrame, remove_multiallelic: bool,
                            remove_ambiguous: bool, skip_filp: bool, keep_first_match: bool) -> pl.DataFrame:
    matches = []
    for i, loc_target_current in enumerate(glob(target_path)):
        logger.debug(f'Matching scorefile(s) against target: {loc_target_current}')
        target: pl.DataFrame = read_target(path=loc_target_current,
                                           remove_multiallelic=remove_multiallelic)  #
        _check_target_chroms(target)
        matches.append(get_all_matches(scorefile, target, remove_ambiguous, skip_filp, keep_first_match))
    return pl.concat(matches)


def _match_single_target(target_path: str, scorefile: pl.DataFrame, remove_multiallelic: bool,
                         remove_ambiguous: bool, skip_filp: bool, keep_first_match: bool) -> pl.DataFrame:
    matches = []
    for chrom in scorefile['chr_name'].unique().to_list():
        target = read_target(target_path, remove_multiallelic=remove_multiallelic,
                             single_file=True, chrom=chrom)  # scans and filters
        if target:
            logger.debug(f"Matching chromosome {chrom}")
            matches.append(get_all_matches(scorefile, target, remove_ambiguous, skip_filp, keep_first_match))

    return pl.concat(matches)


def _description_text() -> str:
    return textwrap.dedent('''\
    Match variants from a combined scoring file against a set of
    target genomes from the same fileset, and output scoring files
    compatible with the plink2 --score function.
    
    A combined scoring file is the output of the combine_scorefiles
    script. It has the following structure:
    
        | chr_name | chr_position | ... | accession |
        | -------- | ------------ | --- | --------- |
        | 1        | 1            | ... | PGS000802 |
    
    The combined scoring file is in long format, with one row per
    variant for each scoring file (accession). This structure is
    different to the PGS Catalog standard, because the long format
    makes matching faster and simpler.
    
    Target genomes can be in plink1 bim format or plink2 pvar
    format. Variant IDs should be unique so that they can be specified
    in the scoring file as: variant_id|effect_allele|[effect_weight column(s)...] 
    
    Only one set of target genomes should be matched at a time. Don't
    try to match target genomes from different plink filesets. Matching 
    against a set of chromosomes from the same fileset is OK (see --split). 
   ''')


def _epilog_text() -> str:
    return textwrap.dedent('''\
    match_variants will output at least one scoring file in a
    format compatible with the plink2 --score function. This
    output might be split across different files to ensure each
    variant ID, effect allele, and effect type appears only once
    in each file. Output files have the pattern:

        {dataset}_{chromosome}_{effect_type}_{n}.scorefile.

    If multiple chromosomes are combined into a single file (i.e. not
    --split), then {chromosome} is replaced with 'ALL'. Once the
    scorefiles are used to calculate a score with plink2, the .sscore
    files will need to be aggregated to calculate a single polygenic
    score for each dataset, sample, and accession (scoring file). The
    PGS Catalog Calculator does this automatically.
    ''')


def _parse_args(args=None):
    parser = argparse.ArgumentParser(description=_description_text(), epilog=_epilog_text(),
                                     formatter_class=argparse.RawDescriptionHelpFormatter)
    parser.add_argument('-d', '--dataset', dest='dataset', required=True,
                        help='<Required> Label for target genomic dataset')
    parser.add_argument('-s', '--scorefiles', dest='scorefile', required=True,
                        help='<Required> Combined scorefile path (output of read_scorefiles.py)')
    parser.add_argument('-t', '--target', dest='target', required=True,
                        help='<Required> A table of target genomic variants (.bim format)')
    parser.add_argument('-f', '--fast', dest='fast', action='store_true',
                        help='<Optional> Enable faster matching at the cost of increased RAM usage')
    parser.add_argument('--split', dest='split', default=False, action='store_true',
                        help='<Optional> Split scorefile per chromosome?')
    parser.add_argument('--outdir', dest='outdir', required=True,
                        help='<Required> Output directory')
    parser.add_argument('-m', '--min_overlap', dest='min_overlap', required=True,
                        type=float, help='<Required> Minimum proportion of variants to match before error')
    parser.add_argument('--keep_ambiguous', dest='remove_ambiguous', action='store_false',
                        help='''<Optional> Flag to force the program to keep variants with
                        ambiguous alleles, (e.g. A/T and G/C SNPs), which are normally
                        excluded (default: false). In this case the program proceeds
                        assuming that the genotype data is on the same strand as the
                        GWAS whose summary statistics were used to construct the score.
    			        ''')
    parser.add_argument('--keep_multiallelic', dest='remove_multiallelic', action='store_false',
                        help='<Optional> Flag to allow matching to multiallelic variants (default: false).')
    parser.add_argument('--ignore_strand_flips', dest='skip_flip', action='store_true',
                        help='''<Optional> Flag to not consider matched variants that may be reported 
                        on the opposite strand.  Default behaviour is to flip/complement unmatched variants and check if
                        they match.''')
    parser.add_argument('--keep_first_match', dest='keep_first_match', action='store_true',
                        help='''<Optional> If multiple match candidates for a variant exist that can't be prioritised,
                         keep the first match candidate (default: drop all candidates)''')
    parser.add_argument('-v', '--verbose', dest='verbose', action='store_true',
                        help='<Optional> Extra logging information')
    return parser.parse_args(args)


if __name__ == "__main__":
    match_variants()<|MERGE_RESOLUTION|>--- conflicted
+++ resolved
@@ -36,11 +36,7 @@
             case "single":
                 logger.debug(f"Match mode: {match_mode}")
                 matches = _match_single_target(args.target, scorefile, args.remove_multiallelic, args.remove_ambiguous,
-<<<<<<< HEAD
-                                               args.skip_flip)
-=======
                                                args.skip_flip, args.keep_first_match)
->>>>>>> c75d1c07
             case "multi":
                 logger.debug(f"Match mode: {match_mode}")
                 matches = _match_multiple_targets(args.target, scorefile, args.remove_multiallelic,
@@ -179,7 +175,7 @@
                         excluded (default: false). In this case the program proceeds
                         assuming that the genotype data is on the same strand as the
                         GWAS whose summary statistics were used to construct the score.
-    			        ''')
+                                ''')
     parser.add_argument('--keep_multiallelic', dest='remove_multiallelic', action='store_false',
                         help='<Optional> Flag to allow matching to multiallelic variants (default: false).')
     parser.add_argument('--ignore_strand_flips', dest='skip_flip', action='store_true',
