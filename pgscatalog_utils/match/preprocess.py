import logging

import polars as pl

logger = logging.getLogger(__name__)


def complement_valid_alleles(df: pl.DataFrame, flip_cols: list[str]) -> pl.DataFrame:
    """ Improved function to complement alleles. Will only complement sequences that are valid DNA.
    """
    for col in flip_cols:
        logger.debug(f"Complementing column {col}")
        new_col = col + '_FLIP'
        df = df.with_column(
            pl.when(pl.col(col).str.contains('^[ACGT]+$'))
            .then(pl.col(col).str.replace_all("A", "V")
                  .str.replace_all("T", "X")
                  .str.replace_all("C", "Y")
                  .str.replace_all("G", "Z")
                  .str.replace_all("V", "T")
                  .str.replace_all("X", "A")
                  .str.replace_all("Y", "G")
                  .str.replace_all("Z", "C"))
            .otherwise(pl.col(col))
            .alias(new_col)
        )
    return df


def handle_multiallelic(df: pl.DataFrame, remove_multiallelic: bool, pvar: bool) -> pl.DataFrame:
    # plink2 pvar multi-alleles are comma-separated
    df: pl.DataFrame = (df.with_column(
        pl.when(pl.col("ALT").str.contains(','))
        .then(pl.lit(True))
        .otherwise(pl.lit(False))
        .alias('is_multiallelic')))

    if df['is_multiallelic'].sum() > 0:
        logger.debug("Multiallelic variants detected")
        if remove_multiallelic:
            if not pvar:
                logger.warning("--remove_multiallelic requested for bim format, which already contains biallelic "
                               "variant representations only")
            logger.debug('Dropping multiallelic variants')
            return df[~df['is_multiallelic']]
        else:
            logger.debug("Exploding dataframe to handle multiallelic variants")
            df.replace('ALT', df['ALT'].str.split(by=','))  # turn ALT to list of variants
            return df.explode('ALT')  # expand the DF to have all the variants in different rows
    else:
        logger.debug("No multiallelic variants detected")
        return df


<<<<<<< HEAD
def check_weights(df: pl.DataFrame) -> None:
    """ Checks weights for scoring file variants that could be matched (e.g. have a chr & pos) """
    weight_count = df.filter(pl.col('chr_name').is_not_null() & pl.col('chr_position').is_not_null()).groupby(
        ['accession', 'chr_name', 'chr_position', 'effect_allele']).count()
    if any(weight_count['count'] > 1):
        logger.error("Multiple effect weights per variant per accession detected in files: {}".format(
            list(weight_count.filter(pl.col('count') > 1)['accession'].unique())))
        raise Exception


=======
>>>>>>> c75d1c07
def _annotate_multiallelic(df: pl.DataFrame) -> pl.DataFrame:
    df.with_column(
        pl.when(pl.col("ALT").str.contains(',')).then(pl.lit(True)).otherwise(pl.lit(False)).alias('is_multiallelic'))<|MERGE_RESOLUTION|>--- conflicted
+++ resolved
@@ -52,19 +52,6 @@
         return df
 
 
-<<<<<<< HEAD
-def check_weights(df: pl.DataFrame) -> None:
-    """ Checks weights for scoring file variants that could be matched (e.g. have a chr & pos) """
-    weight_count = df.filter(pl.col('chr_name').is_not_null() & pl.col('chr_position').is_not_null()).groupby(
-        ['accession', 'chr_name', 'chr_position', 'effect_allele']).count()
-    if any(weight_count['count'] > 1):
-        logger.error("Multiple effect weights per variant per accession detected in files: {}".format(
-            list(weight_count.filter(pl.col('count') > 1)['accession'].unique())))
-        raise Exception
-
-
-=======
->>>>>>> c75d1c07
 def _annotate_multiallelic(df: pl.DataFrame) -> pl.DataFrame:
     df.with_column(
         pl.when(pl.col("ALT").str.contains(',')).then(pl.lit(True)).otherwise(pl.lit(False)).alias('is_multiallelic'))